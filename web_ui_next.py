--- conflicted
+++ resolved
@@ -4,10 +4,6 @@
 
 from ai_powered_qa.components.agent_store import AgentStore
 from ai_powered_qa.components.agent import AVAILABLE_MODELS
-<<<<<<< HEAD
-from ai_powered_qa.custom_plugins.playwright_plugin import PlaywrightPlugin
-from ai_powered_qa.custom_plugins.planning_plugin import PlanningPlugin
-=======
 from ai_powered_qa.custom_plugins.playwright_plugin.base import PlaywrightPlugin
 from ai_powered_qa.custom_plugins.playwright_plugin.html_paging import (
     PlaywrightPluginHtmlPaging,
@@ -16,7 +12,6 @@
     PlaywrightPluginOnlyVisible,
 )
 
->>>>>>> f15f7825
 
 SYSTEM_MESSAGE_KEY = "agent_system_message"
 HISTORY_NAME_KEY = "history_name"
@@ -25,14 +20,6 @@
 TOOL_CALL_KEY = "tool_call"
 
 
-<<<<<<< HEAD
-agent_store = AgentStore(
-    "agents",
-    name_to_plugin_class={
-        "PlaywrightPlugin": PlaywrightPlugin,
-        "PlanningPlugin": PlanningPlugin,
-    },
-=======
 NAME_TO_PLUGIN_CLASS = {
     "PlaywrightPlugin": PlaywrightPlugin,
     "PlaywrightPluginHtmlPaging": PlaywrightPluginHtmlPaging,
@@ -51,7 +38,6 @@
     </style>
     """,
     unsafe_allow_html=True,
->>>>>>> f15f7825
 )
 
 
