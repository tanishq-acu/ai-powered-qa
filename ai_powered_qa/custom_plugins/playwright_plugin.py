--- conflicted
+++ resolved
@@ -132,7 +132,6 @@
         return f"Text input on the element by text, {selector}, was successfully performed."
 
     @tool
-<<<<<<< HEAD
     def move_to_html_part(self, part: int):
         """
         Moves to the HTML part at the given index. We split the HTML content of the website
@@ -142,7 +141,8 @@
         """
         self._part = part - 1
         return f"Moved to HTML part {part}"
-=======
+    
+    @tool
     def select_option(self, selector: str, value: str):
         """
         Select an option from a dropdown element identified by its text content.
@@ -197,8 +197,6 @@
         else:
             return "Not implemented action"
         return f"Action '{action}' was successfully performed: {result_message}"
-
->>>>>>> 90b56808
 
     async def ensure_page(self) -> playwright.async_api.Page:
         if not self._page:
