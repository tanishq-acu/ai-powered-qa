--- conflicted
+++ resolved
@@ -121,14 +121,6 @@
 
     def reset_history(self, history):
         for message in history:
-<<<<<<< HEAD
-            if "tool_calls" in message:
-                for tool_call in message["tool_calls"]:
-                    self.call_tool(
-                        tool_call["function"]["name"],
-                        **json.loads(tool_call["function"]["arguments"]),
-                    )
-=======
             if not "tool_calls" in message:
                 continue
             for tool_call in message["tool_calls"]:
@@ -136,7 +128,6 @@
                     tool_call["function"]["name"],
                     **json.loads(tool_call["function"]["arguments"]),
                 )
->>>>>>> f15f7825
 
 
 class RandomNumberPlugin(Plugin):
