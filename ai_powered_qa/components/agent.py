--- conflicted
+++ resolved
@@ -14,14 +14,7 @@
 load_dotenv()
 
 
-<<<<<<< HEAD
-AVAILABLE_MODELS = [
-    "gpt-3.5-turbo-1106",
-    "gpt-4-1106-preview"
-]
-=======
 AVAILABLE_MODELS = ["gpt-3.5-turbo-1106", "gpt-4-1106-preview"]
->>>>>>> 90b56808
 
 
 class Agent(BaseModel, validate_assignment=True, extra="ignore"):
@@ -79,26 +72,6 @@
         return tools
 
     def generate_interaction(
-<<<<<<< HEAD
-        self, user_prompt: str = None, model=None, tool_choice: str = "auto"
-    ) -> Interaction:
-        model = model or self.model
-        _messages = [
-            {"role": "system", "content": self.generate_system_message()},
-            *self.history,
-        ]
-
-        print(self.generate_system_message())
-        _messages.append({"role": "user", "content": self._generate_context_message()})
-
-        if user_prompt:
-            _messages.append({"role": "user", "content": user_prompt})
-
-        request_params = {
-            "model": model,
-            "messages": _messages,
-            "temperature": 0.1,
-=======
         self,
         user_prompt: str = None,
         model=None,
@@ -113,12 +86,12 @@
         request_params = {
             "model": model,
             "messages": messages,
->>>>>>> 90b56808
             "tool_choice": (
                 tool_choice
                 if tool_choice in ["auto", "none"]
                 else {"type": "function", "function": {"name": tool_choice}}
             ),
+            "temperature": 0.2,
         }
 
         tools = self.get_tools_from_plugins()
