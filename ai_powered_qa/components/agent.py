import json
from typing import Any

from dotenv import load_dotenv
from openai import OpenAI
from pydantic import BaseModel, Field
import yaml

from ai_powered_qa.components.constants import MODEL_TOKEN_LIMITS
from ai_powered_qa.components.interaction import Interaction
from ai_powered_qa.components.plugin import Plugin
from ai_powered_qa.config import TEMPERATURE_DEFAULT
import logging

from .utils import count_tokens, generate_short_id, md5

<<<<<<< HEAD
=======
load_dotenv()

>>>>>>> ad9a1fef
AVAILABLE_MODELS = ["gpt-3.5-turbo-1106", "gpt-4-1106-preview"]


class Agent(BaseModel, validate_assignment=True, extra="ignore"):
    # Agent identifiers
    agent_name: str
    version: int = 0
    hash: str = ""

    # OpenAI API
    client: Any = Field(default_factory=OpenAI, exclude=True)
    model: str = Field(default="gpt-3.5-turbo-1106")

    # Agent configuration
    system_message: str = Field(default="You are a helpful assistant.")
    plugins: dict[str, Plugin] = Field(default_factory=dict)

    # Agent state
    history_name: str = Field(default_factory=generate_short_id, exclude=True)
    history: list = Field(default=[], exclude=True)

    def __init__(self, **data):
        super().__init__(**data)
        self.hash = self._compute_hash()

    def __setattr__(self, name, value):
        """Override the default __setattr__ method to update the hash and version when the agent's configuration changes."""
        super().__setattr__(name, value)
        if name not in ["hash", "version"]:
            self._maybe_increment_version()

    def _compute_hash(self):
        return md5(self.model_dump_json(exclude=["hash", "version"]))

    def _maybe_increment_version(self):
        new_hash = self._compute_hash()
        if self.hash != new_hash:
            self.version += 1
            self.hash = new_hash

    def add_plugin(self, plugin: Plugin):
        self.plugins[plugin.name] = plugin
        self._maybe_increment_version()

    def get_tools_from_plugins(self) -> list[dict]:
        tools = []
        p: Plugin
        for p in self.plugins.values():
            tools.extend(p.tools)
        return tools

    def generate_interaction(
        self,
        user_prompt: str = None,
        model=None,
        tool_choice: str = "auto",
        max_response_tokens=1000,
    ) -> Interaction:
        model = model or self.model
        max_history_tokens = MODEL_TOKEN_LIMITS[model] - max_response_tokens
        messages = self._get_messages_for_completion(
            user_prompt, model, max_history_tokens
        )
        request_params = {
            "model": model,
            "messages": messages,
            "temperature": TEMPERATURE_DEFAULT,
            "tool_choice": (
                tool_choice
                if tool_choice in ["auto", "none"]
                else {"type": "function", "function": {"name": tool_choice}}
            ),
        }

        tools = self.get_tools_from_plugins()
        if len(tools) > 0:
            request_params["tools"] = tools
        completion = self.client.chat.completions.create(**request_params)

        return Interaction(
            request_params=request_params,
            user_prompt=user_prompt,
            agent_response=completion.choices[0].message,
        )

    def commit_interaction(self, interaction: Interaction) -> Interaction:
        interaction.committed = True
        user_prompt = interaction.user_prompt
        if user_prompt:
            self.history.append({"role": "user", "content": user_prompt})

        agent_response = interaction.agent_response

        self.history.append(agent_response.model_dump(exclude_unset=True))

        if agent_response.tool_calls:
            tool_responses = []
            for tool_call in agent_response.tool_calls:
                p: Plugin
                for p in self.plugins.values():
                    # iterate all plugins until the plugin with correct tool is found
                    result = p.call_tool(
                        tool_call.function.name,
                        **json.loads(tool_call.function.arguments),
                    )
                    if result is not None:
                        break
                else:
                    raise Exception(
                        f"Tool {tool_call.function.name} not found in any plugin!"
                    )
                tool_responses.append(
                    {
                        "role": "tool",
                        "content": str(result),
                        "tool_call_id": tool_call.id,
                    }
                )
            interaction.tool_responses = tool_responses
            self.history.extend(tool_responses)
        return interaction

    def reset_history(self, history: list = [], history_name: str = None):
        self.history = history
        self.history_name = history_name or generate_short_id()
        p: Plugin
        for p in self.plugins.values():
            p.reset_history(self.history)

    def _get_messages_for_completion(
        self, user_prompt: str | None, model: str, max_tokens: int
    ) -> list[dict]:
        messages = [{"role": "system", "content": self.system_message}]
        context_message = self._generate_context_message()

        total_tokens = count_tokens(self.system_message, model)
        total_tokens += count_tokens(context_message, model)
        if user_prompt:
            total_tokens += count_tokens(user_prompt, model)

        messages_to_add = []
        i = 0

        while i < len(self.history):
            history_item = self.history[-i - 1]
            messages_to_add.insert(0, history_item)
            content_length = count_tokens(yaml.dump(history_item), model)

            while history_item["role"] == "tool":
                i += 1
                history_item = self.history[-i - 1]
                messages_to_add.insert(0, history_item)
                content_length += count_tokens(yaml.dump(history_item), model)

            if content_length + total_tokens > max_tokens:
                break
            total_tokens += content_length
            messages[1:1] = messages_to_add
            messages_to_add = []
            i += 1

        messages.append({"role": "user", "content": context_message})
        if user_prompt:
            messages.append({"role": "user", "content": user_prompt})

        return messages

    def _generate_context_message(self):
        contexts = [p.context_message for p in self.plugins.values()]
<<<<<<< HEAD
        return "\n\n".join(contexts)

    def generate_whisperer_interaction(
        self, html_context: str = None, model=None
    ) -> Interaction:
        model = model or self.model
        gherkin_system_message = (
            "You are test user. Based on provided HTML state and "
            "previous generated steps (gherkin_step_history), "
            "generate one test step (subtask), to try finish (main_task)."
            "You can navigate over the buttons which are visible in HTML. "
            "Do NOT repeat SAME steps."
            "Answer provide in language Gherkin."
        )
        _messages = [{"role": "system", "content": gherkin_system_message}]
        if html_context:
            _messages.append({"role": "user", "content": html_context})

        request_params = {
            "model": model,
            "messages": _messages,
        }
        completion = self.client.chat.completions.create(**request_params)

        return Interaction(
            request_params=request_params,
            user_prompt=html_context,
            agent_response=completion.choices[0].message,
        )
=======
        return "=== CONTEXT MESSAGE ===\n\n".join(contexts)
>>>>>>> ad9a1fef
<|MERGE_RESOLUTION|>--- conflicted
+++ resolved
@@ -14,11 +14,8 @@
 
 from .utils import count_tokens, generate_short_id, md5
 
-<<<<<<< HEAD
-=======
 load_dotenv()
 
->>>>>>> ad9a1fef
 AVAILABLE_MODELS = ["gpt-3.5-turbo-1106", "gpt-4-1106-preview"]
 
 
@@ -188,8 +185,7 @@
 
     def _generate_context_message(self):
         contexts = [p.context_message for p in self.plugins.values()]
-<<<<<<< HEAD
-        return "\n\n".join(contexts)
+        return "=== CONTEXT MESSAGE ===\n\n".join(contexts)
 
     def generate_whisperer_interaction(
         self, html_context: str = None, model=None
@@ -217,7 +213,4 @@
             request_params=request_params,
             user_prompt=html_context,
             agent_response=completion.choices[0].message,
-        )
-=======
-        return "=== CONTEXT MESSAGE ===\n\n".join(contexts)
->>>>>>> ad9a1fef
+        )