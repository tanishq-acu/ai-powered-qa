import json
from typing import Any

from dotenv import load_dotenv
from openai import OpenAI
from pydantic import BaseModel, Field

from ai_powered_qa.components.interaction import Interaction
from ai_powered_qa.components.plugin import Plugin
from ai_powered_qa.components.constants import MODEL_TOKEN_LIMITS
from .utils import generate_short_id, md5, count_tokens
import yaml

load_dotenv()


AVAILABLE_MODELS = [
    "gpt-3.5-turbo-1106",
    "gpt-4-1106-preview"
]


class Agent(BaseModel, validate_assignment=True, extra="ignore"):
    # Agent identifiers
    agent_name: str
    version: int = 0
    hash: str = ""

    # OpenAI API
    client: Any = Field(default_factory=OpenAI, exclude=True)
    model: str = Field(default="gpt-3.5-turbo-1106")

    # Agent configuration
    system_message: str = Field(default="You are a helpful assistant.")
    plugins: dict[str, Plugin] = Field(default_factory=dict)

    # Agent state
    history_name: str = Field(default_factory=generate_short_id, exclude=True)
    history: list = Field(default=[], exclude=True)

    def __init__(self, **data):
        super().__init__(**data)
        self.hash = self._compute_hash()

    def __setattr__(self, name, value):
        """Override the default __setattr__ method to update the hash and version when the agent's configuration changes."""
        super().__setattr__(name, value)
        if name not in ["hash", "version"]:
            self._maybe_increment_version()

    def _compute_hash(self):
        return md5(self.model_dump_json(exclude=["hash", "version"]))

    def _maybe_increment_version(self):
        new_hash = self._compute_hash()
        if self.hash != new_hash:
            self.version += 1
            self.hash = new_hash

    def add_plugin(self, plugin: Plugin):
        self.plugins[plugin.name] = plugin
        self._maybe_increment_version()

    def get_tools_from_plugins(self) -> list[dict]:
        tools = []
        p: Plugin
        for p in self.plugins.values():
            tools.extend(p.tools)
        return tools

    def generate_interaction(
<<<<<<< HEAD
        self, user_prompt: str = None, model=None, max_response_tokens=1000
=======
        self, user_prompt: str = None, model=None, tool_choice: str = "auto"
>>>>>>> 62114cf2
    ) -> Interaction:
        model = model or self.model
        max_history_tokens = MODEL_TOKEN_LIMITS[model] - max_response_tokens
        messages = self._get_messages_for_completion(
            user_prompt, model, max_history_tokens
        )
        request_params = {
            "model": model,
<<<<<<< HEAD
            "messages": messages,
=======
            "messages": _messages,
            "tool_choice": (
                tool_choice
                if tool_choice in ["auto", "none"]
                else {"type": "function", "function": {"name": tool_choice}}
            ),
>>>>>>> 62114cf2
        }

        tools = self.get_tools_from_plugins()
        if len(tools) > 0:
            request_params["tools"] = tools
        completion = self.client.chat.completions.create(**request_params)

        return Interaction(
            request_params=request_params,
            user_prompt=user_prompt,
            agent_response=completion.choices[0].message,
        )

    def commit_interaction(self, interaction: Interaction) -> Interaction:
        interaction.committed = True
        user_prompt = interaction.user_prompt
        if user_prompt:
            self.history.append({"role": "user", "content": user_prompt})

        agent_response = interaction.agent_response

        self.history.append(agent_response.model_dump(exclude_unset=True))

        if agent_response.tool_calls:
            tool_responses = []
            for tool_call in agent_response.tool_calls:
                p: Plugin
                for p in self.plugins.values():
                    # iterate all plugins until the plugin with correct tool is found
                    result = p.call_tool(
                        tool_call.function.name,
                        **json.loads(tool_call.function.arguments),
                    )
                    if result is not None:
                        break
                else:
                    raise Exception(
                        f"Tool {tool_call.function.name} not found in any plugin!"
                    )
                tool_responses.append(
                    {
                        "role": "tool",
                        "content": str(result),
                        "tool_call_id": tool_call.id,
                    }
                )
            interaction.tool_responses = tool_responses
            self.history.extend(tool_responses)
        return interaction

    def reset_history(self, history: list = [], history_name: str = None):
        self.history = history
        self.history_name = history_name or generate_short_id()
        p: Plugin
        for p in self.plugins.values():
            p.reset_history(self.history)

    def _get_messages_for_completion(
        self, user_prompt: str | None, model: str, max_tokens: int
    ) -> list[dict]:
        messages = [{"role": "system", "content": self.system_message}]
        context_message = self._generate_context_message()

        total_tokens = count_tokens(self.system_message, model)
        total_tokens += count_tokens(context_message, model)
        if user_prompt:
            total_tokens += count_tokens(user_prompt, model)

        for i in range(len(self.history)):
            history_item = self.history[-i - 1]
            content_length = count_tokens(history_item["content"], model)

            if "tool_calls" in history_item:
                content_length += count_tokens(
                    yaml.dump(history_item["tool_calls"]), model
                )
                content_length += self._count_tokens_for_tool_responses(
                    self.history[-i : -i - len(history_item["tool_calls"])], model
                )
                i += len(history_item["tool_calls"])

            if content_length + total_tokens > max_tokens:
                break
            total_tokens += content_length
            messages.insert(1, history_item)

        messages.append({"role": "user", "content": context_message})
        if user_prompt:
            messages.append({"role": "user", "content": user_prompt})

        print(messages[1])

        return messages

    def _generate_context_message(self):
        contexts = [p.context_message for p in self.plugins.values()]
        return "\n\n".join(contexts)

    @staticmethod
    def _count_tokens_for_tool_responses(history: list, model: str) -> int:
        total_tokens = 0
        for history_item in history:
            total_tokens += count_tokens(history_item["content"], model)
        return total_tokens<|MERGE_RESOLUTION|>--- conflicted
+++ resolved
@@ -14,10 +14,7 @@
 load_dotenv()
 
 
-AVAILABLE_MODELS = [
-    "gpt-3.5-turbo-1106",
-    "gpt-4-1106-preview"
-]
+AVAILABLE_MODELS = ["gpt-3.5-turbo-1106", "gpt-4-1106-preview"]
 
 
 class Agent(BaseModel, validate_assignment=True, extra="ignore"):
@@ -69,11 +66,11 @@
         return tools
 
     def generate_interaction(
-<<<<<<< HEAD
-        self, user_prompt: str = None, model=None, max_response_tokens=1000
-=======
-        self, user_prompt: str = None, model=None, tool_choice: str = "auto"
->>>>>>> 62114cf2
+        self,
+        user_prompt: str = None,
+        model=None,
+        tool_choice: str = "auto",
+        max_response_tokens=1000,
     ) -> Interaction:
         model = model or self.model
         max_history_tokens = MODEL_TOKEN_LIMITS[model] - max_response_tokens
@@ -82,16 +79,12 @@
         )
         request_params = {
             "model": model,
-<<<<<<< HEAD
             "messages": messages,
-=======
-            "messages": _messages,
             "tool_choice": (
                 tool_choice
                 if tool_choice in ["auto", "none"]
                 else {"type": "function", "function": {"name": tool_choice}}
             ),
->>>>>>> 62114cf2
         }
 
         tools = self.get_tools_from_plugins()
