--- conflicted
+++ resolved
@@ -56,11 +56,7 @@
 
 
 @st.cache_resource
-<<<<<<< HEAD
-def get_llm(project_name, test_case):
-=======
 def get_tools():
->>>>>>> 95edbde7
     async_browser = st.session_state.browser
     toolkit = PlayWrightBrowserToolkit.from_browser(async_browser=async_browser)
     tools = toolkit.get_tools()
@@ -69,19 +65,11 @@
 
 @st.cache_resource
 def get_llm(gpt_model, project_name, test_case):
-
     llm = ChatOpenAI(
-<<<<<<< HEAD
-        model="gpt-3.5",
-        streaming=False,
-        temperature=0,
-        callbacks=[LoggingHandler(project_name, test_case)],
-=======
         model=gpt_model,
         streaming=False,
         temperature=0,
-        callbacks=[setup_logging_handler(project_name, test_case)]
->>>>>>> 95edbde7
+        callbacks=[setup_logging_handler(project_name, test_case)],
     )
     return llm
 
@@ -276,20 +264,34 @@
     col1, col2 = st.columns(2)
     with col1:
         function_call_option = st.selectbox(
-            "Force function call?", get_function_call_options(functions), help="'auto' leaves the decision to the model,"
-            " 'none' forces a generated message, or choose a specific function.", index=0, key="function_call_option")
+            "Force function call?",
+            get_function_call_options(functions),
+            help="'auto' leaves the decision to the model,"
+            " 'none' forces a generated message, or choose a specific function.",
+            index=0,
+            key="function_call_option",
+        )
     with col2:
         gpt_model = st.selectbox(
-            "Change model?", llm_models, help="Change the llm. Be aware that gpt-4 is more expensive.",
-            index=0, key="gpt_model")
+            "Change model?",
+            llm_models,
+            help="Change the llm. Be aware that gpt-4 is more expensive.",
+            index=0,
+            key="gpt_model",
+        )
 
     if function_call_option not in ["auto", "none"]:
         _function_call = {"name": function_call_option}
     else:
         _function_call = function_call_option
 
-    st.write("Response is generated with model ", gpt_model,
-             " and function call option ", _function_call, ".")
+    st.write(
+        "Response is generated with model ",
+        gpt_model,
+        " and function call option ",
+        _function_call,
+        ".",
+    )
     llm = get_llm(gpt_model, project_name, test_case)
 
     response = llm(
