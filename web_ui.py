--- conflicted
+++ resolved
@@ -1,15 +1,11 @@
 import asyncio
-<<<<<<< HEAD
 import json
 import os
-=======
->>>>>>> a5b98678
 
 import streamlit as st
 from dotenv import load_dotenv
 from langchain.tools.convert_to_openai import format_tool_to_openai_function
 
-<<<<<<< HEAD
 from ai_powered_qa.components.chat_model import (
     ProfiqDevAIConfig,
     ChatCompletionInputs,
@@ -26,13 +22,6 @@
     save_conversation_history,
     get_user_message,
 )
-=======
-import components.context_message
-from components.chat_model import ProfiqDevAIConfig, ChatCompletionInputs, ProfiqDevAI
-from components.constants import llm_models, function_call_defaults
-from components.function_caller import get_browser, get_tools
-from components.json_utils import *
->>>>>>> a5b98678
 
 loop = asyncio.new_event_loop()
 asyncio.set_event_loop(loop)
@@ -128,18 +117,13 @@
         system_message = st.text_area(
             label="System message",
             value="You are a QA engineer controlling a browser. "
-<<<<<<< HEAD
             "Your goal is to plan and go through a test scenario with the user",
-=======
-                  "Your goal is to plan and go through a test scenario with the user",
->>>>>>> a5b98678
             key="system_message",
             label_visibility="collapsed",
         )
 
     # Prefill
     prefill_box = st.selectbox(
-<<<<<<< HEAD
         label="Project pre-fill options", options=get_prefill_options(project_name)
     )
 
@@ -155,15 +139,13 @@
             if loaded_conversation not in st.session_state.messages
             else []
         )
-=======
         label="Project pre-fill options",
-        options=get_prefill_options(project_name))
+        options=get_prefill_options(project_name)
 
     if st.button(label="Pre-fill admin login"):
         loaded_conversation = load_conversation_history(f"projects/{project_name}/{prefill_box}")
         await browse_by_json(playwright_instance=st.session_state.browser, messages=loaded_conversation)
         st.session_state.messages += loaded_conversation if loaded_conversation not in st.session_state.messages else []
->>>>>>> a5b98678
 
     # Write conversation history
     for key, message in enumerate(st.session_state.messages):
@@ -235,11 +217,7 @@
             "Force function call?",
             get_function_call_options(functions),
             help="'auto' leaves the decision to the model, "
-<<<<<<< HEAD
             "'none' forces a generated message, or choose a specific function.",
-=======
-                 "'none' forces a generated message, or choose a specific function.",
->>>>>>> a5b98678
             index=0,
             key="function_call_option",
         )
@@ -261,13 +239,9 @@
     )
 
     # auto-save before llm part
-<<<<<<< HEAD
     save_conversation_history(
         project_name, test_case, st.session_state.messages, autosave=True
     )
-=======
-    save_conversation_history(project_name, test_case, st.session_state.messages, autosave=True)
->>>>>>> a5b98678
 
     llm = setup_llm(project_name, test_case)
 
